--- conflicted
+++ resolved
@@ -34,16 +34,6 @@
  public:
   void SetUp() override {
     query_processor = std::make_shared<MockQueryProcessor>();
-<<<<<<< HEAD
-    query_factory = std::make_shared<PbQueryFactory>();
-    query_response_factory = std::make_shared<PbQueryResponseFactory>();
-
-    // just random hex strings (same seed every time is ok here)
-    query.mutable_signature()->set_pubkey(
-        generator::random_blob<16>(0).to_hexstring());
-    query.mutable_signature()->set_signature(
-        generator::random_blob<32>(0).to_hexstring());
-=======
     // any query
     query = shared_model::proto::QueryBuilder()
                 .creatorAccountId("user@domain")
@@ -55,7 +45,6 @@
                     shared_model::crypto::DefaultCryptoAlgorithmType::
                         generateKeypair())
                 .getTransport();
->>>>>>> 6f51461c
   }
 
   void init() {
@@ -66,11 +55,6 @@
   protocol::QueryResponse response;
   std::shared_ptr<QueryService> query_service;
   std::shared_ptr<MockQueryProcessor> query_processor;
-<<<<<<< HEAD
-  std::shared_ptr<PbQueryFactory> query_factory;
-  std::shared_ptr<PbQueryResponseFactory> query_response_factory;
-=======
->>>>>>> 6f51461c
 };
 
 TEST_F(QueryServiceTest, SubscribeQueryProcessorWhenInit) {
