--- conflicted
+++ resolved
@@ -4,17 +4,4 @@
 
 namespace event{
 
-<<<<<<< HEAD
-    template<typename T>
-    using Transaction = transaction::Transaction<T>;
-    template<typename T>
-    using Transfer = command::Transfer<T>;
-    template<typename T>
-    using Add = command::Add<T>;
-
-    template<typename T>
-    using Update = command::Update<T>;
-
-=======
->>>>>>> e6e908e4
 };