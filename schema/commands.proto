syntax = "proto3";
package iroha.protocol;

<<<<<<< HEAD
message AddAssetQuantity {
    string account_id = 1;
    string asset_id = 2;
    string amount = 3;
}

message AddPeer {
    string address = 1;
    string account_id = 2;
=======
message Amount {
    uint64 integer_part = 1;
    uint64 fractial_part = 2;
}

message AddAssetQuantity {
    string account_id = 1;
    string asset_id = 2;
    Amount amount = 3;
}

message AddPeer {
    string address = 1;
    bytes peer_key = 2;
>>>>>>> c883b6a8
}

message AddSignatory {
    string account_id = 1;
    bytes public_key = 2;
}

message AssignMasterKey {
    string account_id = 1;
    bytes public_key = 2;
}

message CreateAsset {
    string asset_name = 1;
    string domain_id = 2;
    uint32 precision = 3;
<<<<<<< HEAD
}

message CreateAccount {
    string user_name = 1;
    string domain_id = 2;
    bytes main_pubkey = 3;
}

message CreateDomain {
    string domain_name = 1;
}

message RemoveSignatory {
    string account_id = 1;
    bytes public_key = 2;
}

message SetAccountPermissions {
    string account_id = 1;
    uint32 permissions = 2;
}

message SetAccountQuorum {
    string account_id = 1;
    uint32 quorum = 2;
}

message SubtractAssetQuantity {
    string account_id = 1;
    string asset_id = 2;
    string amount = 3;
=======
}

message CreateAccount {
    string account_name = 1;
    string domain_id = 2;
    bytes main_pubkey = 3;
}

message CreateDomain {
    string domain_name = 1;
}

message RemoveSignatory {
    string account_id = 1;
    bytes public_key = 2;
}

message SetAccountPermissions {

    message Permissions {
        bool issue_assets = 1;
        bool create_assets = 2;
        bool create_accounts = 3;
        bool create_domains = 4;
        bool read_all_accounts = 5;
        bool add_signatory = 6;
        bool remove_signatory = 7;
        bool set_permissions = 8;
        bool set_quorum = 9;
        bool can_transfer = 10;
    }

    string account_id = 1;
    Permissions permissions = 2;
}

message SetAccountQuorum {
    string account_id = 1;
    uint32 quorum = 2;
>>>>>>> c883b6a8
}

message TransferAsset {
    string src_account_id = 1;
    string dest_account_id = 2;
    string asset_id = 3;
<<<<<<< HEAD
    string ammount = 4;
=======
    Amount amount = 4;
>>>>>>> c883b6a8
}

message Command {
    oneof command {
        AddAssetQuantity add_asset_quantity = 1;
        AddPeer add_peer = 2;
        AddSignatory add_signatory = 3;
        AssignMasterKey account_assign_mk = 4;
        CreateAsset create_asset = 5;
        CreateAccount create_account = 6;
        CreateDomain create_domain = 7;
        RemoveSignatory remove_sign = 8;
<<<<<<< HEAD
        SubtractAssetQuantity subtract_asset_quantity = 9;
        SetAccountPermissions set_permission = 10;
        SetAccountQuorum    set_quorum = 11;
        TransferAsset   transfer_asset = 12;
=======
        SetAccountPermissions set_permission = 9;
        SetAccountQuorum set_quorum = 10;
        TransferAsset transfer_asset = 11;
>>>>>>> c883b6a8
    }
}<|MERGE_RESOLUTION|>--- conflicted
+++ resolved
@@ -1,17 +1,6 @@
 syntax = "proto3";
 package iroha.protocol;
 
-<<<<<<< HEAD
-message AddAssetQuantity {
-    string account_id = 1;
-    string asset_id = 2;
-    string amount = 3;
-}
-
-message AddPeer {
-    string address = 1;
-    string account_id = 2;
-=======
 message Amount {
     uint64 integer_part = 1;
     uint64 fractial_part = 2;
@@ -26,7 +15,6 @@
 message AddPeer {
     string address = 1;
     bytes peer_key = 2;
->>>>>>> c883b6a8
 }
 
 message AddSignatory {
@@ -43,39 +31,6 @@
     string asset_name = 1;
     string domain_id = 2;
     uint32 precision = 3;
-<<<<<<< HEAD
-}
-
-message CreateAccount {
-    string user_name = 1;
-    string domain_id = 2;
-    bytes main_pubkey = 3;
-}
-
-message CreateDomain {
-    string domain_name = 1;
-}
-
-message RemoveSignatory {
-    string account_id = 1;
-    bytes public_key = 2;
-}
-
-message SetAccountPermissions {
-    string account_id = 1;
-    uint32 permissions = 2;
-}
-
-message SetAccountQuorum {
-    string account_id = 1;
-    uint32 quorum = 2;
-}
-
-message SubtractAssetQuantity {
-    string account_id = 1;
-    string asset_id = 2;
-    string amount = 3;
-=======
 }
 
 message CreateAccount {
@@ -115,18 +70,13 @@
 message SetAccountQuorum {
     string account_id = 1;
     uint32 quorum = 2;
->>>>>>> c883b6a8
 }
 
 message TransferAsset {
     string src_account_id = 1;
     string dest_account_id = 2;
     string asset_id = 3;
-<<<<<<< HEAD
-    string ammount = 4;
-=======
     Amount amount = 4;
->>>>>>> c883b6a8
 }
 
 message Command {
@@ -139,15 +89,8 @@
         CreateAccount create_account = 6;
         CreateDomain create_domain = 7;
         RemoveSignatory remove_sign = 8;
-<<<<<<< HEAD
-        SubtractAssetQuantity subtract_asset_quantity = 9;
-        SetAccountPermissions set_permission = 10;
-        SetAccountQuorum    set_quorum = 11;
-        TransferAsset   transfer_asset = 12;
-=======
         SetAccountPermissions set_permission = 9;
         SetAccountQuorum set_quorum = 10;
         TransferAsset transfer_asset = 11;
->>>>>>> c883b6a8
     }
 }