--- conflicted
+++ resolved
@@ -15,21 +15,17 @@
  * limitations under the License.
  */
 
-
+#include "torii/processor/transaction_processor_impl.hpp"
 #include <iostream>
 #include <utility>
-<<<<<<< HEAD
+
 #include <boost/range/adaptor/filtered.hpp>
 #include <boost/range/algorithm/for_each.hpp>
 
-#include "endpoint.pb.h"
-=======
 #include "backend/protobuf/from_old_model.hpp"
 #include "backend/protobuf/transaction.hpp"
->>>>>>> def7bc4f
 #include "model/sha3_hash.hpp"
 #include "model/transaction_response.hpp"
-#include "torii/processor/transaction_processor_impl.hpp"
 
 namespace iroha {
   namespace torii {
@@ -37,20 +33,11 @@
     using model::TransactionResponse;
     using Status = model::TransactionResponse::Status;
     using network::PeerCommunicationService;
-    using validation::StatelessValidator;
 
     TransactionProcessorImpl::TransactionProcessorImpl(
-<<<<<<< HEAD
         std::shared_ptr<PeerCommunicationService> pcs,
-        std::shared_ptr<StatelessValidator> validator,
         std::shared_ptr<MstProcessor> mst_processor)
-        : pcs_(std::move(pcs)),
-          validator_(std::move(validator)),
-          mst_processor_(std::move(mst_processor)) {
-=======
-        std::shared_ptr<PeerCommunicationService> pcs)
-        : pcs_(std::move(pcs)) {
->>>>>>> def7bc4f
+        : pcs_(std::move(pcs)), mst_processor_(std::move(mst_processor)) {
       log_ = logger::log("TxProcessor");
 
       // insert all txs from proposal to proposal set
@@ -67,7 +54,6 @@
       pcs_->on_commit().subscribe([this](Commit blocks) {
         blocks.subscribe(
             // on next..
-<<<<<<< HEAD
             [this](auto &&block) {
               const auto in_proposal = [this](const auto &tx) {
                 return this->proposal_set_.count(hash(tx).to_string());
@@ -80,22 +66,6 @@
                     this->candidate_set_.insert(h);
                     this->notify(h, Status::STATEFUL_VALIDATION_SUCCESS);
                   });
-=======
-            [this](auto model_block) {
-              std::unique_ptr<model::Block> block(model_block->makeOldModel());
-              for (const auto &tx : block->transactions) {
-                if (this->proposal_set_.count(hash(tx).to_string())) {
-                  proposal_set_.erase(hash(tx).to_string());
-                  candidate_set_.insert(hash(tx).to_string());
-                  TransactionResponse response;
-                  response.tx_hash = hash(tx).to_string();
-                  response.current_status =
-                      model::TransactionResponse::STATEFUL_VALIDATION_SUCCESS;
-                  notifier_.get_subscriber().on_next(
-                      std::make_shared<model::TransactionResponse>(response));
-                }
-              }
->>>>>>> def7bc4f
             },
             // on complete
             [this]() {
@@ -123,14 +93,7 @@
     void TransactionProcessorImpl::transactionHandle(
         ConstRefTransaction transaction) {
       log_->info("handle transaction");
-<<<<<<< HEAD
       const auto &h = hash(*transaction).to_string();
-
-      if (!validator_->validate(*transaction)) {
-        log_->info("stateless validation failed");
-        notify(h, Status::STATELESS_VALIDATION_FAILED);
-        return;
-      }
 
       if (transaction->signatures.size() < transaction->quorum) {
         log_->info("waiting for quorum signatures");
@@ -139,21 +102,8 @@
         log_->info("propagating tx");
         pcs_->propagate_transaction(transaction);
       }
+      log_->info("stateless validated");
       notify(h, Status::STATELESS_VALIDATION_SUCCESS);
-=======
-      model::TransactionResponse response;
-      response.tx_hash = hash(*transaction).to_string();
-      response.current_status =
-          model::TransactionResponse::Status::STATELESS_VALIDATION_SUCCESS;
-
-      pcs_->propagate_transaction(
-          std::make_shared<shared_model::proto::Transaction>(
-              shared_model::proto::from_old(*transaction)));
-
-      log_->info("stateless validated");
-      notifier_.get_subscriber().on_next(
-          std::make_shared<model::TransactionResponse>(response));
->>>>>>> def7bc4f
     }
 
     rxcpp::observable<TxResponse>
