# Copyright 2017 Soramitsu Co., Ltd.
#
# Licensed under the Apache License, Version 2.0 (the "License");
# you may not use this file except in compliance with the License.
# You may obtain a copy of the License at
#
#     http://www.apache.org/licenses/LICENSE-2.0
#
# Unless required by applicable law or agreed to in writing, software
# distributed under the License is distributed on an "AS IS" BASIS,
# WITHOUT WARRANTIES OR CONDITIONS OF ANY KIND, either express or implied.
# See the License for the specific language governing permissions and
# limitations under the License.

set(EXECUTABLE_OUTPUT_PATH ${PROJECT_BINARY_DIR}/bin)

add_library(server_runner server_runner.cpp)
target_link_libraries(server_runner
<<<<<<< HEAD
    logger
    endpoint
    schema
    ametsuchi
    networking
    dao
    torii
    )
=======
  logger
  endpoint
  schema
  )
>>>>>>> fdbfbf6f

add_executable(iroha-main iroha-main.cpp)
target_link_libraries(iroha-main
  server_runner
  )<|MERGE_RESOLUTION|>--- conflicted
+++ resolved
@@ -16,21 +16,10 @@
 
 add_library(server_runner server_runner.cpp)
 target_link_libraries(server_runner
-<<<<<<< HEAD
-    logger
-    endpoint
-    schema
-    ametsuchi
-    networking
-    dao
-    torii
-    )
-=======
   logger
   endpoint
   schema
   )
->>>>>>> fdbfbf6f
 
 add_executable(iroha-main iroha-main.cpp)
 target_link_libraries(iroha-main
