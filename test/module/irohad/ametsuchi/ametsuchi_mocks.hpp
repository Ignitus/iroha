/**
 * Copyright Soramitsu Co., Ltd. 2017 All Rights Reserved.
 * http://soramitsu.co.jp
 *
 * Licensed under the Apache License, Version 2.0 (the "License");
 * you may not use this file except in compliance with the License.
 * You may obtain a copy of the License at
 *
 *        http://www.apache.org/licenses/LICENSE-2.0
 *
 * Unless required by applicable law or agreed to in writing, software
 * distributed under the License is distributed on an "AS IS" BASIS,
 * WITHOUT WARRANTIES OR CONDITIONS OF ANY KIND, either express or implied.
 * See the License for the specific language governing permissions and
 * limitations under the License.
 */

#ifndef IROHA_AMETSUCHI_MOCKS_HPP
#define IROHA_AMETSUCHI_MOCKS_HPP

#include <gmock/gmock.h>
#include <boost/optional.hpp>
#include "ametsuchi/block_query.hpp"
#include "ametsuchi/mutable_factory.hpp"
#include "ametsuchi/mutable_storage.hpp"
#include "ametsuchi/peer_query.hpp"
#include "ametsuchi/storage.hpp"
#include "ametsuchi/temporary_factory.hpp"
#include "ametsuchi/temporary_wsv.hpp"
#include "ametsuchi/wsv_query.hpp"
#include "common/result.hpp"
#include "interfaces/common_objects/peer.hpp"

namespace iroha {
  namespace ametsuchi {
    class MockWsvQuery : public WsvQuery {
     public:
      MOCK_METHOD1(getAccountRoles,
                   boost::optional<std::vector<std::string>>(
                       const std::string &account_id));
      MOCK_METHOD1(getAccountDetail,
                   boost::optional<std::string>(const std::string &account_id));
      MOCK_METHOD1(getRolePermissions,
                   boost::optional<std::vector<std::string>>(
                       const std::string &role_name));
      MOCK_METHOD0(getRoles, boost::optional<std::vector<std::string>>());
      MOCK_METHOD1(
          getAccount,
<<<<<<< HEAD
          nonstd::optional<std::shared_ptr<shared_model::interface::Account>>(const std::string &account_id));
      MOCK_METHOD1(getSignatories,
                   nonstd::optional<std::vector<shared_model::interface::types::PubkeyType>>(
                       const std::string &account_id));
      MOCK_METHOD1(getAsset,
                   nonstd::optional<std::shared_ptr<shared_model::interface::Asset>>(const std::string &asset_id));
      MOCK_METHOD2(
          getAccountAsset,
          nonstd::optional<std::shared_ptr<shared_model::interface::AccountAsset>>(const std::string &account_id,
                                                const std::string &asset_id));
      MOCK_METHOD0(getPeers, nonstd::optional<std::vector<std::shared_ptr<shared_model::interface::Peer>>>());
      MOCK_METHOD1(
          getDomain,
          nonstd::optional<std::shared_ptr<shared_model::interface::Domain>>(const std::string &domain_id));
=======
          boost::optional<std::shared_ptr<shared_model::interface::Account>>(
              const std::string &account_id));
      MOCK_METHOD1(getSignatories,
                   boost::optional<
                       std::vector<shared_model::interface::types::PubkeyType>>(
                       const std::string &account_id));
      MOCK_METHOD1(
          getAsset,
          boost::optional<std::shared_ptr<shared_model::interface::Asset>>(
              const std::string &asset_id));
      MOCK_METHOD2(getAccountAsset,
                   boost::optional<
                       std::shared_ptr<shared_model::interface::AccountAsset>>(
                       const std::string &account_id,
                       const std::string &asset_id));
      MOCK_METHOD0(
          getPeers,
          boost::optional<
              std::vector<std::shared_ptr<shared_model::interface::Peer>>>());
      MOCK_METHOD1(
          getDomain,
          boost::optional<std::shared_ptr<shared_model::interface::Domain>>(
              const std::string &domain_id));
>>>>>>> 61969d20
      MOCK_METHOD3(hasAccountGrantablePermission,
                   bool(const std::string &permitee_account_id,
                        const std::string &account_id,
                        const std::string &permission_id));
    };

    class MockWsvCommand : public WsvCommand {
     public:
      MOCK_METHOD1(insertRole, WsvCommandResult(const std::string &role_name));
      MOCK_METHOD2(insertAccountRole,
                   WsvCommandResult(const std::string &account_id,
                                    const std::string &role_name));
      MOCK_METHOD2(deleteAccountRole,
                   WsvCommandResult(const std::string &account_id,
                                    const std::string &role_name));
      MOCK_METHOD2(insertRolePermissions,
                   WsvCommandResult(const std::string &role_id,
                                    const std::set<std::string> &permissions));

      MOCK_METHOD3(insertAccountGrantablePermission,
                   WsvCommandResult(const std::string &permittee_account_id,
                                    const std::string &account_id,
                                    const std::string &permission_id));

      MOCK_METHOD3(deleteAccountGrantablePermission,
                   WsvCommandResult(const std::string &permittee_account_id,
                                    const std::string &account_id,
                                    const std::string &permission_id));
      MOCK_METHOD1(insertAccount,
                   WsvCommandResult(const shared_model::interface::Account &));
      MOCK_METHOD1(updateAccount,
                   WsvCommandResult(const shared_model::interface::Account &));
      MOCK_METHOD1(insertAsset,
                   WsvCommandResult(const shared_model::interface::Asset &));
      MOCK_METHOD1(
          upsertAccountAsset,
          WsvCommandResult(const shared_model::interface::AccountAsset &));
      MOCK_METHOD1(
          insertSignatory,
          WsvCommandResult(const shared_model::interface::types::PubkeyType &));
      MOCK_METHOD1(
          deleteSignatory,
          WsvCommandResult(const shared_model::interface::types::PubkeyType &));

      MOCK_METHOD2(
          insertAccountSignatory,
          WsvCommandResult(const std::string &,
                           const shared_model::interface::types::PubkeyType &));

      MOCK_METHOD2(
          deleteAccountSignatory,
          WsvCommandResult(const std::string &,
                           const shared_model::interface::types::PubkeyType &));

      MOCK_METHOD1(insertPeer,
                   WsvCommandResult(const shared_model::interface::Peer &));

      MOCK_METHOD1(deletePeer,
                   WsvCommandResult(const shared_model::interface::Peer &));

      MOCK_METHOD1(insertDomain,
                   WsvCommandResult(const shared_model::interface::Domain &));
      MOCK_METHOD4(setAccountKV,
                   WsvCommandResult(const std::string &,
                                    const std::string &,
                                    const std::string &,
                                    const std::string &));
    };

    class MockBlockQuery : public BlockQuery {
     public:
      MOCK_METHOD1(
          getAccountTransactions,
          rxcpp::observable<wTransaction>(
              const shared_model::interface::types::AccountIdType &account_id));
      MOCK_METHOD1(getTxByHashSync,
                   boost::optional<wTransaction>(
                       const shared_model::crypto::Hash &hash));
      MOCK_METHOD2(
          getAccountAssetTransactions,
          rxcpp::observable<wTransaction>(
              const shared_model::interface::types::AccountIdType &account_id,
              const shared_model::interface::types::AssetIdType &asset_id));
      MOCK_METHOD1(
          getTransactions,
          rxcpp::observable<boost::optional<wTransaction>>(
              const std::vector<shared_model::crypto::Hash> &tx_hashes));
      MOCK_METHOD2(getBlocks,
                   rxcpp::observable<wBlock>(
                       shared_model::interface::types::HeightType, uint32_t));
      MOCK_METHOD1(getBlocksFrom,
                   rxcpp::observable<wBlock>(
                       shared_model::interface::types::HeightType));
      MOCK_METHOD1(getTopBlocks, rxcpp::observable<wBlock>(uint32_t));
    };

    class MockTemporaryFactory : public TemporaryFactory {
     public:
      MOCK_METHOD0(
          createTemporaryWsv,
          expected::Result<std::unique_ptr<TemporaryWsv>, std::string>(void));
    };

    class MockMutableStorage : public MutableStorage {
     public:
      MOCK_METHOD2(
          apply,
          bool(const shared_model::interface::Block &,
               std::function<
                   bool(const shared_model::interface::Block &,
                        WsvQuery &,
                        const shared_model::interface::types::HashType &)>));
    };

    /**
     * Factory for generation mock mutable storages.
     * This method provide technique,
     * when required to return object wrapped in Result.
     */
    expected::Result<std::unique_ptr<MutableStorage>, std::string>
    createMockMutableStorage() {
      return expected::makeValue<std::unique_ptr<MutableStorage>>(
          std::make_unique<MockMutableStorage>());
    }

    class MockMutableFactory : public MutableFactory {
     public:
      MOCK_METHOD0(
          createMutableStorage,
          expected::Result<std::unique_ptr<MutableStorage>, std::string>(void));

      void commit(std::unique_ptr<MutableStorage> mutableStorage) override {
        // gmock workaround for non-copyable parameters
        commit_(mutableStorage);
      }

      MOCK_METHOD1(commit_, void(std::unique_ptr<MutableStorage> &));
    };

    class MockPeerQuery : public PeerQuery {
     public:
      MockPeerQuery() = default;

      MOCK_METHOD0(getLedgerPeers, boost::optional<std::vector<wPeer>>());
    };

    class MockStorage : public Storage {
     public:
      MOCK_CONST_METHOD0(getWsvQuery, std::shared_ptr<WsvQuery>(void));
      MOCK_CONST_METHOD0(getBlockQuery, std::shared_ptr<BlockQuery>(void));
      MOCK_METHOD0(
          createTemporaryWsv,
          expected::Result<std::unique_ptr<TemporaryWsv>, std::string>(void));
      MOCK_METHOD0(
          createMutableStorage,
          expected::Result<std::unique_ptr<MutableStorage>, std::string>(void));
      MOCK_METHOD1(doCommit, void(MutableStorage *storage));
<<<<<<< HEAD
      MOCK_METHOD1(insertBlock, bool(model::Block block));
      MOCK_METHOD1(insertBlocks, bool(const std::vector<model::Block> &blocks));
=======
      MOCK_METHOD1(insertBlock, bool(const shared_model::interface::Block &));
      MOCK_METHOD1(insertBlocks,
                   bool(const std::vector<
                        std::shared_ptr<shared_model::interface::Block>> &));
>>>>>>> 61969d20
      MOCK_METHOD0(dropStorage, void(void));

      void commit(std::unique_ptr<MutableStorage> storage) override {
        doCommit(storage.get());
      }
    };

  }  // namespace ametsuchi
}  // namespace iroha

#endif  // IROHA_AMETSUCHI_MOCKS_HPP<|MERGE_RESOLUTION|>--- conflicted
+++ resolved
@@ -46,22 +46,6 @@
       MOCK_METHOD0(getRoles, boost::optional<std::vector<std::string>>());
       MOCK_METHOD1(
           getAccount,
-<<<<<<< HEAD
-          nonstd::optional<std::shared_ptr<shared_model::interface::Account>>(const std::string &account_id));
-      MOCK_METHOD1(getSignatories,
-                   nonstd::optional<std::vector<shared_model::interface::types::PubkeyType>>(
-                       const std::string &account_id));
-      MOCK_METHOD1(getAsset,
-                   nonstd::optional<std::shared_ptr<shared_model::interface::Asset>>(const std::string &asset_id));
-      MOCK_METHOD2(
-          getAccountAsset,
-          nonstd::optional<std::shared_ptr<shared_model::interface::AccountAsset>>(const std::string &account_id,
-                                                const std::string &asset_id));
-      MOCK_METHOD0(getPeers, nonstd::optional<std::vector<std::shared_ptr<shared_model::interface::Peer>>>());
-      MOCK_METHOD1(
-          getDomain,
-          nonstd::optional<std::shared_ptr<shared_model::interface::Domain>>(const std::string &domain_id));
-=======
           boost::optional<std::shared_ptr<shared_model::interface::Account>>(
               const std::string &account_id));
       MOCK_METHOD1(getSignatories,
@@ -85,7 +69,6 @@
           getDomain,
           boost::optional<std::shared_ptr<shared_model::interface::Domain>>(
               const std::string &domain_id));
->>>>>>> 61969d20
       MOCK_METHOD3(hasAccountGrantablePermission,
                    bool(const std::string &permitee_account_id,
                         const std::string &account_id,
@@ -243,15 +226,10 @@
           createMutableStorage,
           expected::Result<std::unique_ptr<MutableStorage>, std::string>(void));
       MOCK_METHOD1(doCommit, void(MutableStorage *storage));
-<<<<<<< HEAD
-      MOCK_METHOD1(insertBlock, bool(model::Block block));
-      MOCK_METHOD1(insertBlocks, bool(const std::vector<model::Block> &blocks));
-=======
       MOCK_METHOD1(insertBlock, bool(const shared_model::interface::Block &));
       MOCK_METHOD1(insertBlocks,
                    bool(const std::vector<
                         std::shared_ptr<shared_model::interface::Block>> &));
->>>>>>> 61969d20
       MOCK_METHOD0(dropStorage, void(void));
 
       void commit(std::unique_ptr<MutableStorage> storage) override {
