--- conflicted
+++ resolved
@@ -19,12 +19,6 @@
 #define IROHA_TRANSACTION_PROCESSOR_HPP
 
 #include <rxcpp/rx.hpp>
-<<<<<<< HEAD
-#include "model/client.hpp"
-#include "model/transaction.hpp"
-#include "model/transaction_response.hpp"
-#include "model/types.hpp"
-=======
 
 namespace shared_model {
   namespace interface {
@@ -32,7 +26,6 @@
     class TransactionResponse;
   }  // namespace interface
 }  // namespace shared_model
->>>>>>> 61969d20
 
 namespace iroha {
   namespace torii {
