--- conflicted
+++ resolved
@@ -247,11 +247,7 @@
   auto hashes = {block1hash, block2hash};
   validateCalls(
       blocks->getBlocks(1, 2),
-<<<<<<< HEAD
-      [ i = 0, hashes = {block1hash, block2hash} ](auto eachBlock) mutable {
-=======
       [i = 0, &hashes](auto eachBlock) mutable {
->>>>>>> f7db64b5
         EXPECT_EQ(*(hashes.begin() + i), eachBlock.hash);
         ++i;
       },
@@ -402,11 +398,7 @@
   // Block store test
   auto hashes = {block1hash, block2hash, block3hash};
   validateCalls(blocks->getBlocks(1, 3),
-<<<<<<< HEAD
-                [ i = 0, hashes = {block1hash, block2hash, block3hash} ](
-=======
                 [i = 0, &hashes](
->>>>>>> f7db64b5
                     auto eachBlock) mutable {
                   EXPECT_EQ(*(hashes.begin() + i), eachBlock.hash);
                   ++i;
