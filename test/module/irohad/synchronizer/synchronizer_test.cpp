--- conflicted
+++ resolved
@@ -88,7 +88,6 @@
   init();
 }
 
-
 /**
  * @given A commit from consensus and initialized components
  * @when a valid block that can be applied
@@ -201,14 +200,7 @@
   EXPECT_CALL(*chain_validator, validateChain(_, _)).WillOnce(Return(true));
 
   EXPECT_CALL(*block_loader, retrieveBlocks(_))
-<<<<<<< HEAD
-      .WillOnce(Return(rxcpp::observable<>::just(
-          static_cast<std::shared_ptr<shared_model::interface::Block>>(
-              std::make_shared<shared_model::proto::Block>(
-                  shared_model::proto::from_old(test_block))))));
-=======
       .WillOnce(Return(rxcpp::observable<>::just(test_block)));
->>>>>>> 61969d20
 
   EXPECT_CALL(*consensus_gate, on_commit())
       .WillOnce(Return(rxcpp::observable<>::empty<
