/*
 * Copyright Soramitsu Co., Ltd. 2016 All Rights Reserved.
 * http://soramitsu.co.jp
 * Licensed under the Apache License, Version 2.0 (the "License");
 * you may not use this file except in compliance with the License.
 * You may obtain a copy of the License at
 *          http://www.apache.org/licenses/LICENSE-2.0
 * Unless required by applicable law or agreed to in writing, software
 * distributed under the License is distributed on an "AS IS" BASIS,
 * WITHOUT WARRANTIES OR CONDITIONS OF ANY KIND, either express or implied.
 * See the License for the specific language governing permissions and
 * limitations under the License.
 */
#include <service/flatbuffer_service.h>
#include <crypto/base64.hpp>
#include <crypto/hash.hpp>
#include <crypto/signature.hpp>
#include <infra/config/iroha_config_with_json.hpp>
#include <infra/config/peer_service_with_json.hpp>
#include <membership_service/peer_service.hpp>
#include <thread_pool.hpp>
#include <utils/explore.hpp>
#include <utils/logger.hpp>
#include <utils/timer.hpp>
#include <utils/explore.hpp>

#include <atomic>
#include <cmath>
#include <deque>
#include <map>
#include <queue>
#include <string>
#include <thread>

#include "service/connection.hpp"
#include "sumeragi.hpp"

/**
 * |ーーー|　|ーーー|　|ーーー|　|ーーー|
 * |　ス　|ー|　メ　|ー|　ラ　|ー|　ギ　|
 * |ーーー|　|ーーー|　|ーーー|　|ーーー|
 *
 * A chain-based byzantine fault tolerant consensus algorithm, based in large
 * part on BChain:
 *
 * Duan, S., Meling, H., Peisert, S., & Zhang, H. (2014). Bchain: Byzantine
 * replication with high throughput and embedded reconfiguration. In
 * International Conference on Principles of Distributed Systems (pp. 91-106).
 * Springer.
 */
namespace sumeragi {

using iroha::ConsensusEvent;
using iroha::Signature;
using iroha::Transaction;

std::map<std::string, std::string> txCache;

static ThreadPool pool(ThreadPoolOptions{
    .threads_count =
        config::IrohaConfigManager::getInstance().getConcurrency(0),
    .worker_queue_size =
        config::IrohaConfigManager::getInstance().getPoolWorkerQueueSize(1024),
});

namespace detail {

std::string hash(const Transaction& tx) {
  return hash::sha3_256_hex(flatbuffer_service::toString(tx));
};

bool eventSignatureIsEmpty(const ::iroha::ConsensusEvent& event) {
  if (event.peerSignatures() != nullptr) {
    return event.peerSignatures()->size() == 0;
  } else {
    return 0;
  }
}

}  // namespace detail

struct Context {
  bool isSumeragi = false;      // am I the leader or am I not?
  std::uint64_t maxFaulty = 0;  // f
  std::uint64_t proxyTailNdx = 0;
  std::int32_t panicCount = 0;
  std::int64_t commitedCount = 0;
  std::uint64_t numValidatingPeers = 0;
  std::string myPublicKey;
  std::string myPrivateKey;
  std::string myIp;
  std::deque<std::unique_ptr<peer::Node>> validatingPeers;

  explore::sumeragi::PrintProgress printProgress;

  Context() { update(); }

  Context(std::vector<std::unique_ptr<peer::Node>>&& peers) {
    for (auto&& p : peers) {
      validatingPeers.push_back(std::move(p));
    }
  }

  void update() {
    auto peers = config::PeerServiceConfig::getInstance().getGroup();
    for (const auto& p : peers) {
      validatingPeers.push_back(std::make_unique<peer::Node>(
          p["ip"].get<std::string>(), p["publicKey"].get<std::string>()));
      logger::info("sumeragi")
          << "Add " << p["ip"].get<std::string>() << " to peerList";
    }

    this->numValidatingPeers = this->validatingPeers.size();
    // maxFaulty = Default to approx. 1/3 of the network.
    this->maxFaulty =
        config::IrohaConfigManager::getInstance().getMaxFaultyPeers(
            this->numValidatingPeers / 3
        );
    this->proxyTailNdx = this->maxFaulty * 2 + 1;

    if (this->validatingPeers.empty()) {
      logger::error("sumeragi") << "could not find any validating peers.";
      exit(EXIT_FAILURE);
    }
    logger::info("sumeragi") << "peerList is not empty";

    if (this->proxyTailNdx >= this->validatingPeers.size()) {
      this->proxyTailNdx = this->validatingPeers.size() - 1;
    }

    this->panicCount = 0;

    this->myPublicKey =
<<<<<<< HEAD
        config::PeerServiceConfig::getInstance().getMyPublicKey();
    this->myIp =
        config::PeerServiceConfig::getInstance().getMyIp();
    this->myPrivateKey =
        config::PeerServiceConfig::getInstance().getMyPrivateKey();
=======
    config::PeerServiceConfig::getInstance().getMyPublicKey();

    this->myIp =
      config::PeerServiceConfig::getInstance().getMyIp();
    this->myPrivateKey =
      config::PeerServiceConfig::getInstance().getMyPrivateKey();
>>>>>>> 0abdfd49

    this->isSumeragi =
        this->validatingPeers.at(0)->publicKey == this->myPublicKey;
    logger::info("sumeragi") << "update finished";

    this->printProgress.MAX = 100;
  }
};

std::unique_ptr<Context> context = nullptr;

void initializeSumeragi() {
  logger::info("sumeragi") << "Sumeragi setted";
  logger::info("sumeragi") << "set number of validatingPeer";

  context = std::make_unique<Context>();

  connection::iroha::SumeragiImpl::Torii::receive(
      [](const std::string& from, flatbuffers::unique_ptr_t&& transaction) {
<<<<<<< HEAD
          context->printProgress.print( 1, "receive transaction!");

          flatbuffers::unique_ptr_t eventUniqPtr =
            flatbuffer_service::toConsensusEvent(
                *flatbuffers::GetRoot<::iroha::Transaction>(transaction.get()));

          context->printProgress.print( 2, "make tx consensusEvent");

=======
        context->printProgress.print(1, "receive transaction!");

          flatbuffers::unique_ptr_t eventUniqPtr(
            flatbuffer_service::toConsensusEvent(
                *flatbuffers::GetRoot<::iroha::Transaction>(transaction.get())).value_move()
            );

          context->printProgress.print( 2, "make tx consensusEvent");

        if (eventUniqPtr != nullptr) {
          context->printProgress.print(2, "make tx consensusEvent");
          flatbuffers::unique_ptr_t ptr;
>>>>>>> 0abdfd49
          // send processTransaction(event) as a task to processing pool
          // this returns std::future<void> object
          // (std::future).get() method locks processing until result of
          // processTransaction will be available but processTransaction returns
          // void, so we don't have to call it and wait
          auto&& task = [e = std::move(eventUniqPtr)]() mutable {
<<<<<<< HEAD
              processTransaction(std::move(e));
          };
          context->printProgress.print( 3, "send event to processTransaction");
          pool.process(std::move(task));
=======
            processTransaction(std::move(e));
          };
          context->printProgress.print(3, "send event to processTransaction");
          pool.process(std::move(task));
        } else {
          //logger::error("sumeragi") << eventUniqPtr.error();
        }
>>>>>>> 0abdfd49
      });

  connection::iroha::SumeragiImpl::Verify::receive([](
      const std::string& from, flatbuffers::unique_ptr_t&& eventUniqPtr) {
      context->printProgress.print( 16, "receive transaction form other sumeragi");
      auto eventPtr =
          flatbuffers::GetRoot<::iroha::ConsensusEvent>(eventUniqPtr.get());

<<<<<<< HEAD
      if (eventPtr->code() == iroha::Code_COMMIT) {
        context->printProgress.print( 20, "receive commited event");
        if (txCache.find(detail::hash(*eventPtr->transactions()->Get(0))) ==
            txCache.end()) {
          // ToDo executor
          txCache[detail::hash(*eventPtr->transactions()->Get(0))] = "commited";
=======
      if (eventPtr->code() == iroha::Code::COMMIT) {
        context->printProgress.print( 20, "receive commited event");
        if (txCache.find(detail::hash(*eventPtr->transactions()->Get(0)->tx_nested_root())) ==
            txCache.end()) {
          // ToDo executor
          txCache[detail::hash(*eventPtr->transactions()->Get(0)->tx_nested_root())] = "commited";
>>>>>>> 0abdfd49
        }
      } else {
        // send processTransaction(event) as a task to processing pool
        // this returns std::future<void> object
        // (std::future).get() method locks processing until result of
        // processTransaction will be available but processTransaction returns
        // void, so we don't have to call it and wait
        // std::function<void()>&& task =
        //    std::bind(processTransaction, std::move(event));
        // pool.process(std::move(task));

        // Copy ConsensusEvent
        auto&& task = [e = std::move(eventUniqPtr)]() mutable {
          processTransaction(std::move(e));
        };
        pool.process(std::move(task));
      }
  });

  logger::info("sumeragi") << "initialize numValidatingPeers :"
                           << context->numValidatingPeers;
  logger::info("sumeragi") << "initialize maxFaulty :" << context->maxFaulty;
  logger::info("sumeragi") << "initialize proxyTailNdx :"
                           << context->proxyTailNdx;

  logger::info("sumeragi") << "initialize panicCount :" << context->panicCount;
  logger::info("sumeragi") << "initialize myPublicKey :"
                           << context->myPublicKey;

  // TODO: move the peer service and ordering code to another place
  // determineConsensusOrder(); // side effect is to modify validatingPeers
  logger::info("sumeragi") << "initialize is sumeragi :"
                           << static_cast<int>(context->isSumeragi);
  logger::info("sumeragi") << "initialize.....  complete!";
}


std::uint64_t getNextOrder() {
  return 0l;
  // ToDo
  // return merkle_transaction_repository::getLastLeafOrder() + 1;
}

void processTransaction(flatbuffers::unique_ptr_t&& eventUniqPtr) {
<<<<<<< HEAD
  context->printProgress.print( 4, "start processTransaction");

  context->printProgress.print( 5, "convert eventUniqPtr to eventPtr");
  auto eventPtr =
      flatbuffers::GetRoot<::iroha::ConsensusEvent>(eventUniqPtr.get());

  context->printProgress.print( 6, "generate hash");
  const auto hash = detail::hash(*eventPtr->transactions()->Get(0));

=======
    // Do not touch directly
    flatbuffers::unique_ptr_t storageUniqPtr;
    ::iroha::ConsensusEvent* storageRawPtrRef;

    // Helper to set unique_ptr_t
    auto resetUniqPtr = [&](flatbuffers::unique_ptr_t&& uptr) {
        storageUniqPtr = std::move(uptr);
        storageRawPtrRef = flatbuffers::GetMutableRoot<::iroha::ConsensusEvent>(
                storageUniqPtr.get());
    };

    // Convenient accessor
    auto getRoot = [&] { return storageRawPtrRef; };

  context->printProgress.print( 4, "start processTransaction");

  context->printProgress.print( 5, "convert eventUniqPtr to eventPtr");
  resetUniqPtr(std::move(eventUniqPtr));

  context->printProgress.print( 6, "generate hash");
  const auto hash = detail::hash(*getRoot()->transactions()->Get(0)->tx_nested_root());

>>>>>>> 0abdfd49
  context->printProgress.print( 7, "sign hash using my key-pair");
  const auto signature = signature::sign(
    hash,
    context->myPublicKey,
    context->myPrivateKey
  );
  explore::sumeragi::printInfo("hash:" + hash + " signature:" + signature);

  context->printProgress.print( 8, "Add own signature");
  auto newEventUniqPtr = flatbuffer_service::addSignature(
<<<<<<< HEAD
      *eventPtr,
=======
      *getRoot(),
>>>>>>> 0abdfd49
      context->myPublicKey,
      signature
  );

<<<<<<< HEAD
  context->printProgress.print( 9, "convert newEventUniqPtr to eventPtr");
  eventPtr =
      flatbuffers::GetRoot<::iroha::ConsensusEvent>(newEventUniqPtr.get());

  context->printProgress.print( 10, "if statement");
  if (detail::eventSignatureIsEmpty(*eventPtr) && context->isSumeragi) {

    context->printProgress.print( 11, "event doesn't have signature and I'm Sumeragi");

    // Determine the order for processing this event
    // event.set_order(getNextOrder());//TODO getNexOrder is always return 0l;
    // logger::info("sumeragi") << "new  order:" << event.order();
  } else if (!detail::eventSignatureIsEmpty(*eventPtr)) {

    context->printProgress.print( 11, "event has signature");
    explore::sumeragi::printInfo("Signature number is " + std::to_string(eventPtr->peerSignatures()->size()));


    context->printProgress.print( 12, "if statement");
    // Check if we have at least 2f+1 signatures needed for Byzantine fault
    // tolerance ToDo re write
    if (eventPtr->peerSignatures()->size() >= context->maxFaulty * 2 + 1) {
      explore::sumeragi::printInfo("Signature exists and sig > 2*f + 1");

      explore::sumeragi::printJudge(
          eventPtr->peerSignatures()->size(), context->numValidatingPeers,
          context->maxFaulty * 2 + 1);
      explore::sumeragi::printAgree();

      context->printProgress.print( 17, "commit");
      context->commitedCount++;

      explore::sumeragi::printInfo("commit count:" + std::to_string(context->commitedCount));

      context->printProgress.print( 18, "make event commit");
      auto commitedEventUniqPtr = flatbuffer_service::makeCommit(*eventPtr);

      context->printProgress.print( 19, "convert commitedEventUniqPtr to eventPtr");
      eventPtr = flatbuffers::GetRoot<::iroha::ConsensusEvent>(
          commitedEventUniqPtr.get());

      context->printProgress.print( 20, "SendAll");
      connection::iroha::SumeragiImpl::Verify::sendAll(*eventPtr);
=======
  context->printProgress.print(9, "if statement");
  if (detail::eventSignatureIsEmpty(*getRoot()) && context->isSumeragi) {
    context->printProgress.print(
        11, "event doesn't have signature and I'm Sumeragi");

    // Determine the order for processing this event
    // event.set_order(getNextOrder());//TODO getNexOrder is always return 0l;
    // logger::info("sumeragi") << "new  order:" << event.order();
  } else if (!detail::eventSignatureIsEmpty(*getRoot())) {
    context->printProgress.print(10, "event has signature");
    explore::sumeragi::printInfo(
        "Signature number is " +
        std::to_string(getRoot()->peerSignatures()->size()));

    context->printProgress.print(11, "if statement");
    // Check if we have at least 2f+1 signatures needed for Byzantine fault
    // tolerance ToDo re write
    if (getRoot()->peerSignatures()->size() >= context->maxFaulty * 2 + 1) {
      explore::sumeragi::printInfo("Signature exists and sig > 2*f + 1");

      explore::sumeragi::printJudge(getRoot()->peerSignatures()->size(),
                                    context->numValidatingPeers,
                                    context->maxFaulty * 2 + 1);
      explore::sumeragi::printAgree();

      context->printProgress.print(16, "commit");
      context->commitedCount++;

      explore::sumeragi::printInfo("commit count:" +
                                   std::to_string(context->commitedCount));

      context->printProgress.print(17, "update event commit");
      resetUniqPtr(flatbuffer_service::makeCommit(*getRoot()));

      context->printProgress.print(18, "SendAll");
      connection::iroha::SumeragiImpl::Verify::sendAll(*getRoot());
>>>>>>> 0abdfd49

    } else {
      explore::sumeragi::printInfo("Signature exists and sig not enough");
      context->printProgress.print( 13, "make eventPtr event");
<<<<<<< HEAD
      const auto& event = *eventPtr;


      explore::sumeragi::printInfo("tail public key is " + context->validatingPeers.at(context->proxyTailNdx)->publicKey);

      context->printProgress.print( 14, "If statements [ Am I tail or not?");
      if (context->validatingPeers.at(context->proxyTailNdx)->publicKey == context->myPublicKey
      ) {
        explore::sumeragi::printInfo("currently signature number:" + std::to_string(event.peerSignatures()->size()));
=======

      explore::sumeragi::printInfo("tail public key is " + context->validatingPeers.at(context->proxyTailNdx)->publicKey);

      context->printProgress.print( 14, "If statements [ Am I tail or not?");
      if (context->validatingPeers.at(context->proxyTailNdx)->publicKey == context->myPublicKey
      ) {
        explore::sumeragi::printInfo("currently signature number:" + std::to_string(getRoot()->peerSignatures()->size()));
>>>>>>> 0abdfd49
        context->printProgress.print( 15, "send to " + context->validatingPeers.at(context->proxyTailNdx)->ip);

        connection::iroha::SumeragiImpl::Verify::send(
            context->validatingPeers.at(context->proxyTailNdx)->ip,
<<<<<<< HEAD
            event
        );  // Think In Process
      } else {
        explore::sumeragi::printInfo("currently signature number:" + std::to_string(event.peerSignatures()->size()));

        context->printProgress.print( 15, "send all");
        connection::iroha::SumeragiImpl::Verify::sendAll(event);
=======
            *getRoot());  // Think In Process
      } else {
        explore::sumeragi::printInfo(
            "currently signature number:" +
            std::to_string(getRoot()->peerSignatures()->size()));

        context->printProgress.print(14, "send all");
        connection::iroha::SumeragiImpl::Verify::sendAll(*getRoot());
>>>>>>> 0abdfd49
        //
      }

      timer::setAwkTimerForCurrentThread(3000, [&]() { panic(*getRoot()); });
    }
  }
}

/**
 *
 * For example, given:
 * if f := 1, then
 *  _________________    _________________
 * /        A        \  /        B        \
 * |---|  |---|  |---|  |---|  |---|  |---|
 * | 0 |--| 1 |--| 2 |--| 3 |--| 4 |--| 5 |
 * |---|  |---|  |---|  |---|  |---|  |---|,
 *
 * if 2f+1 signature are not received within the timer's limit, then
 * the set of considered validators, A, is expanded by f (e.g., by 1 in the
 * example below):
 *  ________________________    __________
 * /           A            \  /    B     \
 * |---|  |---|  |---|  |---|  |---|  |---|
 * | 0 |--| 1 |--| 2 |--| 3 |--| 4 |--| 5 |
 * |---|  |---|  |---|  |---|  |---|  |---|.
 */
void panic(const ConsensusEvent& event) {
  context->panicCount++;  // TODO: reset this later
  auto broadcastStart =
      2 * context->maxFaulty + 1 + context->maxFaulty * context->panicCount;
  auto broadcastEnd = broadcastStart + context->maxFaulty;

  // Do some bounds checking
  if (broadcastStart > context->numValidatingPeers - 1) {
    broadcastStart = context->numValidatingPeers - 1;
  }

  if (broadcastEnd > context->numValidatingPeers - 1) {
    broadcastEnd = context->numValidatingPeers - 1;
  }

  logger::info("sumeragi") << "broadcastEnd:" << broadcastEnd;
  logger::info("sumeragi") << "broadcastStart:" << broadcastStart;
  // WIP issue hash event
  // connection::sendAll(event->transaction().hash()); //TODO: change this to
  // only broadcast to peer range between broadcastStart and broadcastEnd
}

/**
 * The consensus order is based primarily on the trust scores. If two trust
 * scores are the same, then the order (ascending) of the public keys for the
 * servers are used.
 */
void determineConsensusOrder() {
  // WIP We create getTrustScore() function. till then circle list
  /*
  std::deque<
          std::unique_ptr<peer::Node>
  > tmp_deq;
  for(int i=1;i<context->validatingPeers.size();i++){
      tmp_deq.push_back(std::move(context->validatingPeers[i]));
  }
  tmp_deq.push_back(std::move(context->validatingPeers[0]));
  context->validatingPeers.clear();
  context->validatingPeers = std::move(tmp_deq);

  std::sort(context->validatingPeers.begin(), context->validatingPeers.end(),
        [](const std::unique_ptr<peer::Node> &lhs,
           const std::unique_ptr<peer::Node> &rhs) {
            return lhs->getTrustScore() > rhs->getTrustScore()
                   || (lhs->getTrustScore() == rhs->getTrustScore()
                       && lhs->getPublicKey() < rhs->getPublicKey());
        }
  );
  logger::info("sumeragi")        <<  "determineConsensusOrder sorted!";
  logger::info("sumeragi")        <<  "determineConsensusOrder myPubkey:"     <<
  context->myPublicKey;

  for(const auto& peer : context->validatingPeers) {
      logger::info("sumeragi")    <<  "determineConsensusOrder PublicKey:"    <<
  peer->getPublicKey(); logger::info("sumeragi")    <<  "determineConsensusOrder
  ip:"           <<  peer->getIP();
  }
  */
  // context->isSumeragi = context->validatingPeers.at(0)->getPublicKey() ==
  // context->myPublicKey;
}
}  // namespace sumeragi<|MERGE_RESOLUTION|>--- conflicted
+++ resolved
@@ -22,7 +22,6 @@
 #include <utils/explore.hpp>
 #include <utils/logger.hpp>
 #include <utils/timer.hpp>
-#include <utils/explore.hpp>
 
 #include <atomic>
 #include <cmath>
@@ -114,8 +113,7 @@
     // maxFaulty = Default to approx. 1/3 of the network.
     this->maxFaulty =
         config::IrohaConfigManager::getInstance().getMaxFaultyPeers(
-            this->numValidatingPeers / 3
-        );
+            this->numValidatingPeers / 3);
     this->proxyTailNdx = this->maxFaulty * 2 + 1;
 
     if (this->validatingPeers.empty()) {
@@ -131,20 +129,11 @@
     this->panicCount = 0;
 
     this->myPublicKey =
-<<<<<<< HEAD
         config::PeerServiceConfig::getInstance().getMyPublicKey();
-    this->myIp =
-        config::PeerServiceConfig::getInstance().getMyIp();
-    this->myPrivateKey =
-        config::PeerServiceConfig::getInstance().getMyPrivateKey();
-=======
-    config::PeerServiceConfig::getInstance().getMyPublicKey();
-
     this->myIp =
       config::PeerServiceConfig::getInstance().getMyIp();
     this->myPrivateKey =
       config::PeerServiceConfig::getInstance().getMyPrivateKey();
->>>>>>> 0abdfd49
 
     this->isSumeragi =
         this->validatingPeers.at(0)->publicKey == this->myPublicKey;
@@ -164,16 +153,6 @@
 
   connection::iroha::SumeragiImpl::Torii::receive(
       [](const std::string& from, flatbuffers::unique_ptr_t&& transaction) {
-<<<<<<< HEAD
-          context->printProgress.print( 1, "receive transaction!");
-
-          flatbuffers::unique_ptr_t eventUniqPtr =
-            flatbuffer_service::toConsensusEvent(
-                *flatbuffers::GetRoot<::iroha::Transaction>(transaction.get()));
-
-          context->printProgress.print( 2, "make tx consensusEvent");
-
-=======
         context->printProgress.print(1, "receive transaction!");
 
           flatbuffers::unique_ptr_t eventUniqPtr(
@@ -186,19 +165,12 @@
         if (eventUniqPtr != nullptr) {
           context->printProgress.print(2, "make tx consensusEvent");
           flatbuffers::unique_ptr_t ptr;
->>>>>>> 0abdfd49
           // send processTransaction(event) as a task to processing pool
           // this returns std::future<void> object
           // (std::future).get() method locks processing until result of
           // processTransaction will be available but processTransaction returns
           // void, so we don't have to call it and wait
           auto&& task = [e = std::move(eventUniqPtr)]() mutable {
-<<<<<<< HEAD
-              processTransaction(std::move(e));
-          };
-          context->printProgress.print( 3, "send event to processTransaction");
-          pool.process(std::move(task));
-=======
             processTransaction(std::move(e));
           };
           context->printProgress.print(3, "send event to processTransaction");
@@ -206,7 +178,6 @@
         } else {
           //logger::error("sumeragi") << eventUniqPtr.error();
         }
->>>>>>> 0abdfd49
       });
 
   connection::iroha::SumeragiImpl::Verify::receive([](
@@ -215,21 +186,12 @@
       auto eventPtr =
           flatbuffers::GetRoot<::iroha::ConsensusEvent>(eventUniqPtr.get());
 
-<<<<<<< HEAD
-      if (eventPtr->code() == iroha::Code_COMMIT) {
-        context->printProgress.print( 20, "receive commited event");
-        if (txCache.find(detail::hash(*eventPtr->transactions()->Get(0))) ==
-            txCache.end()) {
-          // ToDo executor
-          txCache[detail::hash(*eventPtr->transactions()->Get(0))] = "commited";
-=======
       if (eventPtr->code() == iroha::Code::COMMIT) {
         context->printProgress.print( 20, "receive commited event");
         if (txCache.find(detail::hash(*eventPtr->transactions()->Get(0)->tx_nested_root())) ==
             txCache.end()) {
           // ToDo executor
           txCache[detail::hash(*eventPtr->transactions()->Get(0)->tx_nested_root())] = "commited";
->>>>>>> 0abdfd49
         }
       } else {
         // send processTransaction(event) as a task to processing pool
@@ -274,17 +236,6 @@
 }
 
 void processTransaction(flatbuffers::unique_ptr_t&& eventUniqPtr) {
-<<<<<<< HEAD
-  context->printProgress.print( 4, "start processTransaction");
-
-  context->printProgress.print( 5, "convert eventUniqPtr to eventPtr");
-  auto eventPtr =
-      flatbuffers::GetRoot<::iroha::ConsensusEvent>(eventUniqPtr.get());
-
-  context->printProgress.print( 6, "generate hash");
-  const auto hash = detail::hash(*eventPtr->transactions()->Get(0));
-
-=======
     // Do not touch directly
     flatbuffers::unique_ptr_t storageUniqPtr;
     ::iroha::ConsensusEvent* storageRawPtrRef;
@@ -307,7 +258,6 @@
   context->printProgress.print( 6, "generate hash");
   const auto hash = detail::hash(*getRoot()->transactions()->Get(0)->tx_nested_root());
 
->>>>>>> 0abdfd49
   context->printProgress.print( 7, "sign hash using my key-pair");
   const auto signature = signature::sign(
     hash,
@@ -318,60 +268,11 @@
 
   context->printProgress.print( 8, "Add own signature");
   auto newEventUniqPtr = flatbuffer_service::addSignature(
-<<<<<<< HEAD
-      *eventPtr,
-=======
       *getRoot(),
->>>>>>> 0abdfd49
       context->myPublicKey,
       signature
   );
 
-<<<<<<< HEAD
-  context->printProgress.print( 9, "convert newEventUniqPtr to eventPtr");
-  eventPtr =
-      flatbuffers::GetRoot<::iroha::ConsensusEvent>(newEventUniqPtr.get());
-
-  context->printProgress.print( 10, "if statement");
-  if (detail::eventSignatureIsEmpty(*eventPtr) && context->isSumeragi) {
-
-    context->printProgress.print( 11, "event doesn't have signature and I'm Sumeragi");
-
-    // Determine the order for processing this event
-    // event.set_order(getNextOrder());//TODO getNexOrder is always return 0l;
-    // logger::info("sumeragi") << "new  order:" << event.order();
-  } else if (!detail::eventSignatureIsEmpty(*eventPtr)) {
-
-    context->printProgress.print( 11, "event has signature");
-    explore::sumeragi::printInfo("Signature number is " + std::to_string(eventPtr->peerSignatures()->size()));
-
-
-    context->printProgress.print( 12, "if statement");
-    // Check if we have at least 2f+1 signatures needed for Byzantine fault
-    // tolerance ToDo re write
-    if (eventPtr->peerSignatures()->size() >= context->maxFaulty * 2 + 1) {
-      explore::sumeragi::printInfo("Signature exists and sig > 2*f + 1");
-
-      explore::sumeragi::printJudge(
-          eventPtr->peerSignatures()->size(), context->numValidatingPeers,
-          context->maxFaulty * 2 + 1);
-      explore::sumeragi::printAgree();
-
-      context->printProgress.print( 17, "commit");
-      context->commitedCount++;
-
-      explore::sumeragi::printInfo("commit count:" + std::to_string(context->commitedCount));
-
-      context->printProgress.print( 18, "make event commit");
-      auto commitedEventUniqPtr = flatbuffer_service::makeCommit(*eventPtr);
-
-      context->printProgress.print( 19, "convert commitedEventUniqPtr to eventPtr");
-      eventPtr = flatbuffers::GetRoot<::iroha::ConsensusEvent>(
-          commitedEventUniqPtr.get());
-
-      context->printProgress.print( 20, "SendAll");
-      connection::iroha::SumeragiImpl::Verify::sendAll(*eventPtr);
-=======
   context->printProgress.print(9, "if statement");
   if (detail::eventSignatureIsEmpty(*getRoot()) && context->isSumeragi) {
     context->printProgress.print(
@@ -408,22 +309,10 @@
 
       context->printProgress.print(18, "SendAll");
       connection::iroha::SumeragiImpl::Verify::sendAll(*getRoot());
->>>>>>> 0abdfd49
 
     } else {
       explore::sumeragi::printInfo("Signature exists and sig not enough");
       context->printProgress.print( 13, "make eventPtr event");
-<<<<<<< HEAD
-      const auto& event = *eventPtr;
-
-
-      explore::sumeragi::printInfo("tail public key is " + context->validatingPeers.at(context->proxyTailNdx)->publicKey);
-
-      context->printProgress.print( 14, "If statements [ Am I tail or not?");
-      if (context->validatingPeers.at(context->proxyTailNdx)->publicKey == context->myPublicKey
-      ) {
-        explore::sumeragi::printInfo("currently signature number:" + std::to_string(event.peerSignatures()->size()));
-=======
 
       explore::sumeragi::printInfo("tail public key is " + context->validatingPeers.at(context->proxyTailNdx)->publicKey);
 
@@ -431,20 +320,10 @@
       if (context->validatingPeers.at(context->proxyTailNdx)->publicKey == context->myPublicKey
       ) {
         explore::sumeragi::printInfo("currently signature number:" + std::to_string(getRoot()->peerSignatures()->size()));
->>>>>>> 0abdfd49
         context->printProgress.print( 15, "send to " + context->validatingPeers.at(context->proxyTailNdx)->ip);
 
         connection::iroha::SumeragiImpl::Verify::send(
             context->validatingPeers.at(context->proxyTailNdx)->ip,
-<<<<<<< HEAD
-            event
-        );  // Think In Process
-      } else {
-        explore::sumeragi::printInfo("currently signature number:" + std::to_string(event.peerSignatures()->size()));
-
-        context->printProgress.print( 15, "send all");
-        connection::iroha::SumeragiImpl::Verify::sendAll(event);
-=======
             *getRoot());  // Think In Process
       } else {
         explore::sumeragi::printInfo(
@@ -453,7 +332,6 @@
 
         context->printProgress.print(14, "send all");
         connection::iroha::SumeragiImpl::Verify::sendAll(*getRoot());
->>>>>>> 0abdfd49
         //
       }
 
