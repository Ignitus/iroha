--- conflicted
+++ resolved
@@ -18,10 +18,7 @@
 #include <crypto/hash.hpp>
 #include <infra/config/iroha_config_with_json.hpp>
 #include <infra/config/peer_service_with_json.hpp>
-<<<<<<< HEAD
 #include <memory>
-=======
->>>>>>> 2d796760
 #include <repository/transaction_repository.hpp>
 #include <service/peer_service.hpp>
 #include <thread_pool.hpp>
@@ -32,7 +29,6 @@
 namespace izanami {
 using Api::TransactionResponse;
 
-<<<<<<< HEAD
 void setAwkTimer(int const sleepMillisecs,
                  const std::function<void(void)> &action) {
   std::thread([action, sleepMillisecs]() {
@@ -42,8 +38,6 @@
       .join();
 }
 
-=======
->>>>>>> 2d796760
 InitializeEvent::InitializeEvent() {
   now_progress = 0;
   ::peer::myself::stop();
@@ -231,11 +225,6 @@
         pool.process(std::move(task));
       });
 }
-<<<<<<< HEAD
 
 }  // namespace izanami
-}  // namespace peer
-=======
-}
-}
->>>>>>> 2d796760
+}  // namespace peer