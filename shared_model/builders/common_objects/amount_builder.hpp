--- conflicted
+++ resolved
@@ -60,22 +60,14 @@
        * where there are exactly precision numbers after dot
        * @return Amount constructed from string
        */
-<<<<<<< HEAD
-      static BuilderResult<shared_model::interface::Amount> fromString(std::string str_amount) {
-=======
       static BuilderResult<shared_model::interface::Amount> fromString(
           std::string str_amount) {
->>>>>>> 61969d20
         // taken from iroha::model::Amount
         // check if valid number
         std::regex e("([0-9]*\\.[0-9]+|[0-9]+)");
         if (!std::regex_match(str_amount, e)) {
-<<<<<<< HEAD
-          return iroha::expected::makeError(std::make_shared<std::string>("number string is invalid"));
-=======
           return iroha::expected::makeError(
               std::make_shared<std::string>("number string is invalid"));
->>>>>>> 61969d20
         }
 
         // get precision
@@ -86,14 +78,9 @@
         } else {
           precision = str_amount.size() - dot_place - 1;
           // erase dot from the string
-<<<<<<< HEAD
-          str_amount.erase(std::remove(str_amount.begin(), str_amount.end(), '.'),
-                           str_amount.end());
-=======
           str_amount.erase(
               std::remove(str_amount.begin(), str_amount.end(), '.'),
               str_amount.end());
->>>>>>> 61969d20
         }
 
         auto begin = str_amount.find_first_not_of('0');
@@ -106,10 +93,6 @@
 
         AmountBuilder<BuilderImpl, Validator> builder;
         return builder.intValue(value).precision(precision).build();
-<<<<<<< HEAD
-
-=======
->>>>>>> 61969d20
       }
 
      protected:
