/**
 * Copyright Soramitsu Co., Ltd. 2017 All Rights Reserved.
 * http://soramitsu.co.jp
 *
 * Licensed under the Apache License, Version 2.0 (the "License");
 * you may not use this file except in compliance with the License.
 * You may obtain a copy of the License at
 *
 *        http://www.apache.org/licenses/LICENSE-2.0
 *
 * Unless required by applicable law or agreed to in writing, software
 * distributed under the License is distributed on an "AS IS" BASIS,
 * WITHOUT WARRANTIES OR CONDITIONS OF ANY KIND, either express or implied.
 * See the License for the specific language governing permissions and
 * limitations under the License.
 */

#include "keys_manager_impl.hpp"
#include "cryptography/ed25519_sha3_impl/internal/sha3_hash.hpp"

#include <algorithm>
#include <fstream>
<<<<<<< HEAD
#include <random>
#include <utility>
=======
>>>>>>> cce3d3c8

using iroha::operator|;

namespace iroha {
  /**
   * Return a function which will try deserialize the value to
   * specified field in given keypair
   * @tparam T - keypair field type
   * @tparam V - value type to deserialize
   * @param field - keypair field to be deserialized
   * @param value - value to be deserialized
   * @return function that will return keypair on success, otherwise nullopt
   */
  template <typename T, typename V>
  auto deserializeKeypairField(T keypair_t::*field, const V &value) {
    return [=](auto keypair) mutable {
      return hexstringToArray<T::size()>(value)
          | assignObjectField(keypair, field);
    };
  }

  /**
   * Function for the key encryption via XOR
   * @tparam is a key type
   * @param privkey is a private key
   * @param pass_phrase is a key for encryption
   * @return encrypted string
   */
  template <typename T>
  std::string encrypt(const T &key, const std::string &pass_phrase) {
    std::string ciphertext(key.size(), '\0');
    const auto pass_size = std::max(1ul, pass_phrase.size());

    for (auto i = 0u; i < key.size(); i++) {
      ciphertext[i] = key[i] ^ pass_phrase[i % pass_size];
    }
    return ciphertext;
  }

  /**
   * Function for XOR decryption
   */
  auto decrypt = encrypt<std::string>;

  /**
   * Return a function which will try to deserialize and then decrypt private
   * key via XORing with pass phrase
   * @param s is an encrypted data from file
   * @param pass_phrase for decryption
   * @return function that will set keypair::privkey on successful
   *         deserialization and decryption
   */
  auto deserializedEncrypted(const std::string &s,
                             const std::string &pass_phrase) {
    constexpr auto size = privkey_t::size();

    return [=](auto keypair) mutable {
      return hexstringToBytestring(s) |
          [&](auto binstr) {
            return nonstd::make_optional(decrypt(binstr, pass_phrase));
          }
      | stringToBlob<size> | assignObjectField(keypair, &keypair_t::privkey);
    };
  }

  KeysManagerImpl::KeysManagerImpl(const std::string &account_name)
      : account_name_(std::move(account_name)),
        log_(logger::log("KeysManagerImpl")) {}

  bool KeysManagerImpl::validate(const keypair_t &keypair) const {
    std::string test = "12345";
    auto sig =
        sign(sha3_256(test).to_string(), keypair.pubkey, keypair.privkey);
    if (not verify(sha3_256(test).to_string(), keypair.pubkey, sig)) {
      log_->error("key validation failed");
      return false;
    }
    return true;
  }

  bool KeysManagerImpl::loadFile(const std::string &filename,
                                 std::string &res) {
    std::ifstream file(filename);
    if (not file) {
      log_->error("Cannot read '" + filename + "'");
      return false;
    }
    file >> res;
    return true;
  }

  nonstd::optional<keypair_t> KeysManagerImpl::loadKeys() {
    std::string pub_key;
    std::string priv_key;

    if (!loadFile(account_name_ + kPubExt, pub_key)
        || !loadFile(account_name_ + kPrivExt, priv_key))
      return nonstd::nullopt;

    return nonstd::make_optional<keypair_t>()
        | deserializeKeypairField(&keypair_t::pubkey, pub_key)
        | deserializeKeypairField(&keypair_t::privkey, priv_key) |
        [this](auto keypair) {
          return this->validate(keypair) ? nonstd::make_optional(keypair)
                                         : nonstd::nullopt;
        };
  }

  nonstd::optional<keypair_t> KeysManagerImpl::loadKeys(
      const std::string &pass_phrase) {
    std::string pub_key;
    std::string priv_key;

    if (!loadFile(account_name_ + kPubExt, pub_key)
        || !loadFile(account_name_ + kPrivExt, priv_key))
      return nonstd::nullopt;

    return nonstd::make_optional<keypair_t>()
        | deserializeKeypairField(&keypair_t::pubkey, pub_key)
        | deserializedEncrypted(priv_key, pass_phrase) | [this](auto keypair) {
            return this->validate(keypair) ? nonstd::make_optional(keypair)
                                           : nonstd::nullopt;
          };
  }

  bool KeysManagerImpl::createKeys() {
    auto key_pairs = create_keypair();

    auto pub = key_pairs.pubkey.to_hexstring();
    auto priv = key_pairs.privkey.to_hexstring();
    return store(pub, priv);
  }

  bool KeysManagerImpl::createKeys(const std::string &pass_phrase) {
    auto key_pairs = create_keypair();

    auto pub = key_pairs.pubkey.to_hexstring();
    auto priv = bytestringToHexstring(encrypt(key_pairs.privkey, pass_phrase));
    return store(pub, priv);
  }

  bool KeysManagerImpl::store(const std::string &pub, const std::string &priv) {
    std::ofstream pub_file(account_name_ + kPubExt);
    std::ofstream priv_file(account_name_ + kPrivExt);
    if (not pub_file or not priv_file) {
      return false;
    }

    pub_file << pub;
    priv_file << priv;
    return pub_file.good() && priv_file.good();
  }

  const std::string KeysManagerImpl::kPubExt = ".pub";
  const std::string KeysManagerImpl::kPrivExt = ".priv";
}  // namespace iroha<|MERGE_RESOLUTION|>--- conflicted
+++ resolved
@@ -20,11 +20,8 @@
 
 #include <algorithm>
 #include <fstream>
-<<<<<<< HEAD
 #include <random>
 #include <utility>
-=======
->>>>>>> cce3d3c8
 
 using iroha::operator|;
 
