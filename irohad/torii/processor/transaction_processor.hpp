/**
 * Copyright Soramitsu Co., Ltd. 2017 All Rights Reserved.
 * http://soramitsu.co.jp
 *
 * Licensed under the Apache License, Version 2.0 (the "License");
 * you may not use this file except in compliance with the License.
 * You may obtain a copy of the License at
 *
 *        http://www.apache.org/licenses/LICENSE-2.0
 *
 * Unless required by applicable law or agreed to in writing, software
 * distributed under the License is distributed on an "AS IS" BASIS,
 * WITHOUT WARRANTIES OR CONDITIONS OF ANY KIND, either express or implied.
 * See the License for the specific language governing permissions and
 * limitations under the License.
 */

#ifndef IROHA_TRANSACTION_PROCESSOR_HPP
#define IROHA_TRANSACTION_PROCESSOR_HPP

#include <dao/dao.hpp>
#include <rxcpp/rx.hpp>

namespace iroha {
  namespace torii {

    /**
     * Transaction processor is interface with start point
     * for processing transaction in the system
     */
    class TransactionProcessor {
     public:
      /**
       * Add transaction to the system for processing
       * @param client - transaction owner
       * @param transaction - transaction for processing
       */
<<<<<<< HEAD
      virtual void transaction_handle(dao::Client client, dao::Transaction transaction) = 0;
=======
      virtual void handle(dao::Client client,
                          dao::Transaction &transaction) = 0;
>>>>>>> bfe76420

      /**
       * Subscribers will be notified with transaction status
       * @return observable for subscribing
       */
<<<<<<< HEAD
      virtual rxcpp::observable<dao::TransactionResponse> transaction_notifier() = 0;
=======
      virtual rxcpp::observable<dao::TransactionResponse> notifier() = 0;
>>>>>>> bfe76420
    };
  }  // namespace torii
}  // namespace iroha
#endif  // IROHA_TRANSACTION_PROCESSOR_HPP<|MERGE_RESOLUTION|>--- conflicted
+++ resolved
@@ -30,27 +30,19 @@
      */
     class TransactionProcessor {
      public:
+
       /**
        * Add transaction to the system for processing
        * @param client - transaction owner
        * @param transaction - transaction for processing
        */
-<<<<<<< HEAD
       virtual void transaction_handle(dao::Client client, dao::Transaction transaction) = 0;
-=======
-      virtual void handle(dao::Client client,
-                          dao::Transaction &transaction) = 0;
->>>>>>> bfe76420
 
       /**
        * Subscribers will be notified with transaction status
        * @return observable for subscribing
        */
-<<<<<<< HEAD
       virtual rxcpp::observable<dao::TransactionResponse> transaction_notifier() = 0;
-=======
-      virtual rxcpp::observable<dao::TransactionResponse> notifier() = 0;
->>>>>>> bfe76420
     };
   }  // namespace torii
 }  // namespace iroha
