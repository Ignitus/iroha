--- conflicted
+++ resolved
@@ -211,13 +211,7 @@
                         rhs.commands.begin(),
                         rhs.commands.end(),
                         [](const auto &i, const auto &j) { return *i == *j; })
-<<<<<<< HEAD
-          && rhs.tx_counter == tx_counter
-          && rhs.quorum == quorum
-=======
-          && rhs.signatures == signatures
->>>>>>> 61969d20
-          && rhs.created_ts == created_ts;
+          && rhs.quorum == quorum && rhs.created_ts == created_ts;
     }
 
     /* Proposal */
