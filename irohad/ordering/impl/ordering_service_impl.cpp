--- conflicted
+++ resolved
@@ -16,14 +16,9 @@
  */
 
 #include "ordering/impl/ordering_service_impl.hpp"
-<<<<<<< HEAD
 #include "ametsuchi/ordering_service_persistent_state.hpp"
-#include "datetime/time.hpp"
-#include "model/peer.hpp"
-=======
 #include "backend/protobuf/transaction.hpp"
 #include "builders/protobuf/proposal.hpp"
->>>>>>> 6df02bef
 
 namespace iroha {
   namespace ordering {
@@ -62,23 +57,17 @@
             std::move(static_cast<shared_model::proto::Transaction &>(*tx)));
       }
 
-<<<<<<< HEAD
-      model::Proposal proposal(txs);
-      proposal.height = proposal_height++;
-      proposal.created_time = iroha::time::now();
-
-      // Save proposal height to the persistent storage.
-      // In case of restart it reloads state.
-      persistent_state_->saveProposalHeight(proposal_height);
-
-=======
       auto proposal = std::make_unique<shared_model::proto::Proposal>(
           shared_model::proto::ProposalBuilder()
               .height(proposal_height++)
               .createdTime(iroha::time::now())
               .transactions(fetched_txs)
               .build());
->>>>>>> 6df02bef
+
+      // Save proposal height to the persistent storage.
+      // In case of restart it reloads state.
+      persistent_state_->saveProposalHeight(proposal_height);
+
       publishProposal(std::move(proposal));
     }
 
