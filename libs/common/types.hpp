/**
 * Copyright Soramitsu Co., Ltd. 2017 All Rights Reserved.
 * http://soramitsu.co.jp
 *
 * Licensed under the Apache License, Version 2.0 (the "License");
 * you may not use this file except in compliance with the License.
 * You may obtain a copy of the License at
 *
 *        http://www.apache.org/licenses/LICENSE-2.0
 *
 * Unless required by applicable law or agreed to in writing, software
 * distributed under the License is distributed on an "AS IS" BASIS,
 * WITHOUT WARRANTIES OR CONDITIONS OF ANY KIND, either express or implied.
 * See the License for the specific language governing permissions and
 * limitations under the License.
 */

#ifndef IROHA_COMMON_TYPES_HPP
#define IROHA_COMMON_TYPES_HPP

#include <array>
#include <cstdio>
#include <iomanip>
#include <sstream>
#include <string>
#include <type_traits>
#include <typeinfo>
#include <vector>

#include <nonstd/optional.hpp>

/**
 * This file defines common types used in iroha.
 *
 * std::string is convenient to use but it is not safe, because we can not
 * guarantee at compile-time fixed length of the string.
 *
 * For std::array it is possible, so we prefer it over std::string.
 */

namespace iroha {
  using BadFormatException = std::invalid_argument;
  using byte_t = uint8_t;

  static const std::string code = {'0',
                                   '1',
                                   '2',
                                   '3',
                                   '4',
                                   '5',
                                   '6',
                                   '7',
                                   '8',
                                   '9',
                                   'a',
                                   'b',
                                   'c',
                                   'd',
                                   'e',
                                   'f'};

  /**
   * Base type which represents blob of fixed size.
   *
   * std::string is convenient to use but it is not safe.
   * We can not specify the fixed length for string.
   *
   * For std::array it is possible, so we prefer it over std::string.
   */
  template <size_t size_>
  class blob_t : public std::array<byte_t, size_> {
   public:
    /**
     * Initialize blob value
     */
    blob_t() {
      this->fill(0);
    }

    /**
     * In compile-time returns size of current blob.
     */
    constexpr static size_t size() {
      return size_;
    }

    /**
     * Converts current blob to std::string
     */
    std::string to_string() const noexcept {
      return std::string{this->begin(), this->end()};
    }

    /**
     * Converts current blob to hex string.
     */
    std::string to_hexstring() const noexcept {
      std::string res(size_ * 2, 0);
      auto ptr = this->data();
      for (uint32_t i = 0, k = 0; i < size_; i++) {
        const auto front = (uint8_t)(ptr[i] & 0xF0) >> 4;
        const auto back = (uint8_t)(ptr[i] & 0xF);
        res[k++] = code[front];
        res[k++] = code[back];
      }
      return res;
    }

    static blob_t<size_> from_string(const std::string &data) {
      if (data.size() != size_) {
        throw BadFormatException("blob_t: input string has incorrect length");
      }

      blob_t<size_> b;
      std::copy(data.begin(), data.end(), b.begin());

      return b;
    }
  };

  /**
   * Convert string to blob vector
   * @param source - string for conversion
   * @return vector<blob>
   */
  inline std::vector<uint8_t> stringToBytes(const std::string &source) {
    return std::vector<uint8_t>(source.begin(), source.end());
  }

  /**
   * blob vector to string
   * @param source - vector for conversion
   * @return result string
   */
  inline std::string bytesToString(const std::vector<uint8_t> &source) {
    return std::string(source.begin(), source.end());
  }

  /**
   * Bind operator. If argument has value, dereferences argument and calls
   * given function, which should return wrapped value
   * operator| is used since it has to be binary and left-associative
   * Non-void returning specialization
   *
   * nonstd::optional<int> f();
   * nonstd::optional<double> g(int);
   *
   * nonstd::optional<double> d = f()
   *    | g;
   *
   * @tparam T - monadic type
   * @tparam Transform - transform function type
   * @param t - monadic value
   * @param f - function, which takes dereferenced value, and returns
   * wrapped value
   * @return monadic value, which can be of another type
   */
  template <typename T, typename Transform>
  auto operator|(T t, Transform f) ->
      typename std::enable_if<not std::is_same<decltype(f(*t)), void>::value,
                              decltype(f(*t))>::type {
    if (t) {
      return f(*t);
    }
    return {};
  }

  /**
   * Bind operator. If argument has value, dereferences argument and calls
   * given function, which should return wrapped value
   * operator| is used since it has to be binary and left-associative
   * Void specialization
   *
   * nonstd::optional<int> f();
   * void g(int);
   *
   * f() | g;
   *
   * @tparam T - monadic type
   * @tparam Transform - transform function type
   * @param t - monadic value
   * @param f - function, which takes dereferenced value, and returns
   * wrapped value
   * @return monadic value, which can be of another type
   */
  template <typename T, typename Transform>
<<<<<<< HEAD
  auto operator|(T t, Transform f) -> typename std::
      enable_if<std::is_same<decltype(f(*t)), void>::value>::type {
=======
  auto operator|(T t, Transform f) -> typename std::enable_if<
      std::is_same<decltype(f(*t)), void>::value>::type {
>>>>>>> bbcb2402
    if (t) {
      f(*t);
    }
  }

  /**
   * Create map get function for value retrieval by key
   * @tparam K - map key type
   * @tparam V - map value type
   * @param map - map for value retrieval
   * @return function which takes key, returns value if key exists,
   * nullopt otherwise
   */
  template <typename C>
  auto makeOptionalGet(C map) {
    return [&map](auto key) -> nonstd::optional<typename C::mapped_type> {
      auto it = map.find(key);
      if (it != std::end(map)) {
        return it->second;
      }
      return nonstd::nullopt;
    };
  }

  /**
   * Return function which invokes class method by pointer to member with
   * provided arguments
   *
   * class A {
   * int f(int, double);
   * }
   *
   * A a;
   * int i = makeMethodInvoke(a, 1, 1.0);
   *
   * @tparam T - provided class type
   * @tparam Args - provided arguments types
   * @param object - class object
   * @param args - function arguments
   * @return described function
   */
  template <typename T, typename... Args>
  auto makeMethodInvoke(T &object, Args &&... args) {
    return [&](auto f) { return (object.*f)(std::forward<Args>(args)...); };
  }

  /**
   * Assign the value to the object member
   * @tparam V - object member type
   * @tparam B - object type
   * @param object - object value for member assignment
   * @param member - pointer to member in block
   * @return object with deserialized member on success, nullopt otherwise
   */
  template <typename V, typename B>
  auto assignObjectField(B object, V B::*member) {
    return [=](auto value) mutable {
      object.*member = value;
      return nonstd::make_optional(object);
    };
  }

  /**
   * Assign the value to the object member. Block is wrapped in monad
   * @tparam P - monadic type
   * @tparam V - object member type
   * @tparam B - object type
   * @param object - object value for member assignment
   * @param member - pointer to member in object
   * @return object with deserialized member on success, nullopt otherwise
   */
  template <template <typename C> class P, typename V, typename B>
  auto assignObjectField(P<B> object, V B::*member) {
    return [=](auto value) mutable {
      (*object).*member = value;
      return nonstd::make_optional(object);
    };
  }

  template <size_t size>
  using hash_t = blob_t<size>;

  // fixed-size hashes
  using hash224_t = hash_t<224 / 8>;
  using hash256_t = hash_t<256 / 8>;
  using hash384_t = hash_t<384 / 8>;
  using hash512_t = hash_t<512 / 8>;

  using sig_t = blob_t<64>;  // ed25519 sig is 64 bytes length
  using pubkey_t = blob_t<32>;
  using privkey_t = blob_t<32>;

  struct keypair_t {
    keypair_t() = default;

    keypair_t(pubkey_t pubkey, privkey_t privkey)
        : pubkey(pubkey), privkey(privkey) {}

    pubkey_t pubkey;
    privkey_t privkey;
  };

  // timestamps
  using ts64_t = uint64_t;
  using ts32_t = uint32_t;

  // check the type of the derived class
  template <typename Base, typename T>
  inline bool instanceof (const T *ptr) {
    return typeid(Base) == typeid(*ptr);
  }

  template <typename Base, typename T>
  inline bool instanceof (const T &ptr) {
    return typeid(Base) == typeid(ptr);
  }

  // Peer address
  using AddressType = std::string;

}  // namespace iroha
#endif  // IROHA_COMMON_TYPES_HPP<|MERGE_RESOLUTION|>--- conflicted
+++ resolved
@@ -184,13 +184,9 @@
    * @return monadic value, which can be of another type
    */
   template <typename T, typename Transform>
-<<<<<<< HEAD
   auto operator|(T t, Transform f) -> typename std::
-      enable_if<std::is_same<decltype(f(*t)), void>::value>::type {
-=======
-  auto operator|(T t, Transform f) -> typename std::enable_if<
+      enable_if<
       std::is_same<decltype(f(*t)), void>::value>::type {
->>>>>>> bbcb2402
     if (t) {
       f(*t);
     }
