--- conflicted
+++ resolved
@@ -21,22 +21,12 @@
   namespace ametsuchi {
 
     using shared_model::interface::types::AccountIdType;
-<<<<<<< HEAD
-    using shared_model::interface::types::PermissionNameType;
-    using shared_model::interface::types::DomainIdType;
-    using shared_model::interface::types::AssetIdType;
-    using shared_model::interface::types::JsonType;
-    using shared_model::interface::types::RoleIdType;
-    using shared_model::interface::types::DetailType;
-    using shared_model::interface::types::PubkeyType;
-=======
     using shared_model::interface::types::AssetIdType;
     using shared_model::interface::types::DomainIdType;
     using shared_model::interface::types::JsonType;
     using shared_model::interface::types::PermissionNameType;
     using shared_model::interface::types::PubkeyType;
     using shared_model::interface::types::RoleIdType;
->>>>>>> 61969d20
 
     const std::string kRoleId = "role_id";
     const char *kAccountNotFound = "Account {} not found";
@@ -73,11 +63,7 @@
           | [](const auto &result) { return result.size() == 1; };
     }
 
-<<<<<<< HEAD
-    nonstd::optional<std::vector<RoleIdType>> PostgresWsvQuery::getAccountRoles(
-=======
     boost::optional<std::vector<RoleIdType>> PostgresWsvQuery::getAccountRoles(
->>>>>>> 61969d20
         const AccountIdType &account_id) {
       return execute_(
                  "SELECT role_id FROM account_has_roles WHERE account_id = "
@@ -89,11 +75,7 @@
             };
     }
 
-<<<<<<< HEAD
-    nonstd::optional<std::vector<PermissionNameType>>
-=======
     boost::optional<std::vector<PermissionNameType>>
->>>>>>> 61969d20
     PostgresWsvQuery::getRolePermissions(const RoleIdType &role_name) {
       return execute_(
                  "SELECT permission_id FROM role_has_permissions WHERE role_id "
@@ -106,31 +88,19 @@
             };
     }
 
-<<<<<<< HEAD
-    nonstd::optional<std::vector<RoleIdType>> PostgresWsvQuery::getRoles() {
-=======
     boost::optional<std::vector<RoleIdType>> PostgresWsvQuery::getRoles() {
->>>>>>> 61969d20
       return execute_("SELECT role_id FROM role;") | [&](const auto &result) {
         return transform<std::string>(
             result, [](const auto &row) { return row.at(kRoleId).c_str(); });
       };
     }
 
-<<<<<<< HEAD
-    nonstd::optional<std::shared_ptr<shared_model::interface::Account>>
-=======
     boost::optional<std::shared_ptr<shared_model::interface::Account>>
->>>>>>> 61969d20
     PostgresWsvQuery::getAccount(const AccountIdType &account_id) {
       return execute_("SELECT * FROM account WHERE account_id = "
                       + transaction_.quote(account_id) + ";")
                  | [&](const auto &result)
-<<<<<<< HEAD
-                 -> nonstd::optional<
-=======
-                 -> boost::optional<
->>>>>>> 61969d20
+                 -> boost::optional<
                      std::shared_ptr<shared_model::interface::Account>> {
         if (result.empty()) {
           log_->info(kAccountNotFound, account_id);
@@ -141,25 +111,12 @@
       };
     }
 
-<<<<<<< HEAD
-    nonstd::optional<DetailType> PostgresWsvQuery::getAccountDetail(
-        const AccountIdType &account_id,
-        const AccountIdType &creator_account_id,
-        const DetailType &detail) {
-      return execute_("SELECT data#>>"
-                      + transaction_.quote("{" + creator_account_id + ", "
-                                           + detail + "}")
-                      + " FROM account WHERE account_id = "
-                      + transaction_.quote(account_id) + ";")
-                 | [&](const auto &result) -> nonstd::optional<std::string> {
-=======
     boost::optional<std::string> PostgresWsvQuery::getAccountDetail(
         const std::string &account_id) {
       return execute_("SELECT data#>>" + transaction_.quote("{}")
                       + " FROM account WHERE account_id = "
                       + transaction_.quote(account_id) + ";")
                  | [&](const auto &result) -> boost::optional<std::string> {
->>>>>>> 61969d20
         if (result.empty()) {
           log_->info(kAccountNotFound, account_id);
           return boost::none;
@@ -176,11 +133,7 @@
       };
     }
 
-<<<<<<< HEAD
-    nonstd::optional<std::vector<PubkeyType>> PostgresWsvQuery::getSignatories(
-=======
     boost::optional<std::vector<PubkeyType>> PostgresWsvQuery::getSignatories(
->>>>>>> 61969d20
         const AccountIdType &account_id) {
       return execute_(
                  "SELECT public_key FROM account_has_signatory WHERE "
@@ -194,21 +147,13 @@
             };
     }
 
-<<<<<<< HEAD
-    nonstd::optional<std::shared_ptr<shared_model::interface::Asset>>
-=======
     boost::optional<std::shared_ptr<shared_model::interface::Asset>>
->>>>>>> 61969d20
     PostgresWsvQuery::getAsset(const AssetIdType &asset_id) {
       pqxx::result result;
       return execute_("SELECT * FROM asset WHERE asset_id = "
                       + transaction_.quote(asset_id) + ";")
                  | [&](const auto &result)
-<<<<<<< HEAD
-                 -> nonstd::optional<
-=======
-                 -> boost::optional<
->>>>>>> 61969d20
+                 -> boost::optional<
                      std::shared_ptr<shared_model::interface::Asset>> {
         if (result.empty()) {
           log_->info("Asset {} not found", asset_id);
@@ -218,22 +163,14 @@
       };
     }
 
-<<<<<<< HEAD
-    nonstd::optional<std::shared_ptr<shared_model::interface::AccountAsset>>
-=======
     boost::optional<std::shared_ptr<shared_model::interface::AccountAsset>>
->>>>>>> 61969d20
     PostgresWsvQuery::getAccountAsset(const AccountIdType &account_id,
                                       const AssetIdType &asset_id) {
       return execute_("SELECT * FROM account_has_asset WHERE account_id = "
                       + transaction_.quote(account_id)
                       + " AND asset_id = " + transaction_.quote(asset_id) + ";")
                  | [&](const auto &result)
-<<<<<<< HEAD
-                 -> nonstd::optional<
-=======
-                 -> boost::optional<
->>>>>>> 61969d20
+                 -> boost::optional<
                      std::shared_ptr<shared_model::interface::AccountAsset>> {
         if (result.empty()) {
           log_->info("Account {} does not have asset {}", account_id, asset_id);
@@ -244,20 +181,12 @@
       };
     }
 
-<<<<<<< HEAD
-    nonstd::optional<std::shared_ptr<shared_model::interface::Domain>>
-=======
     boost::optional<std::shared_ptr<shared_model::interface::Domain>>
->>>>>>> 61969d20
     PostgresWsvQuery::getDomain(const DomainIdType &domain_id) {
       return execute_("SELECT * FROM domain WHERE domain_id = "
                       + transaction_.quote(domain_id) + ";")
                  | [&](const auto &result)
-<<<<<<< HEAD
-                 -> nonstd::optional<
-=======
-                 -> boost::optional<
->>>>>>> 61969d20
+                 -> boost::optional<
                      std::shared_ptr<shared_model::interface::Domain>> {
         if (result.empty()) {
           log_->info("Domain {} not found", domain_id);
@@ -267,17 +196,6 @@
       };
     }
 
-<<<<<<< HEAD
-    nonstd::optional<
-        std::vector<std::shared_ptr<shared_model::interface::Peer>>>
-    PostgresWsvQuery::getPeers() {
-      pqxx::result result;
-      return execute_("SELECT * FROM peer;") | [&](const auto &result)
-                 -> nonstd::optional<std::vector<
-                     std::shared_ptr<shared_model::interface::Peer>>> {
-        auto results = transform<shared_model::builder::BuilderResult<shared_model::interface::Peer>>(
-            result, makePeer);
-=======
     boost::optional<std::vector<std::shared_ptr<shared_model::interface::Peer>>>
     PostgresWsvQuery::getPeers() {
       pqxx::result result;
@@ -286,7 +204,6 @@
                      std::shared_ptr<shared_model::interface::Peer>>> {
         auto results = transform<shared_model::builder::BuilderResult<
             shared_model::interface::Peer>>(result, makePeer);
->>>>>>> 61969d20
         std::vector<std::shared_ptr<shared_model::interface::Peer>> peers;
         for (auto &r : results) {
           r.match(
@@ -294,13 +211,9 @@
                   std::shared_ptr<shared_model::interface::Peer>> &v) {
                 peers.push_back(v.value);
               },
-<<<<<<< HEAD
-              [&](expected::Error<std::shared_ptr<std::string>> &e) {});
-=======
               [&](expected::Error<std::shared_ptr<std::string>> &e) {
                 log_->info(*e.error);
               });
->>>>>>> 61969d20
         }
         return peers;
       };
