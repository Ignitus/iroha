--- conflicted
+++ resolved
@@ -60,14 +60,11 @@
         // return ->order; //TODO:
         return 0l;
     }
-
-<<<<<<< HEAD
-=======
+    
     void initLeaf(){
         repository::world_state_repository::add("last_insertion", random_service::makeRandomHash());
     }
 
->>>>>>> acdc388f
     std::unique_ptr<MerkleNode> calculateNewRoot(const std::unique_ptr<consensus_event::ConsensusEvent> &event) {
         std::unique_ptr<MerkleNode> newMerkleLeaf = std::make_unique<MerkleNode>();
         std::unique_ptr<MerkleNode> newMerkleRoot = std::make_unique<MerkleNode>();
